import io
from zipfile import ZipFile

import pandas as pd
import requests

import isodata
from isodata import utils
from isodata.base import FuelMix, GridStatus, ISOBase, Markets
from isodata.decorators import support_date_range


class NYISO(ISOBase):
    name = "New York ISO"
    iso_id = "nyiso"
    default_timezone = "US/Eastern"
    markets = [Markets.REAL_TIME_5_MIN, Markets.DAY_AHEAD_5_MIN]
    status_homepage = "https://www.nyiso.com/system-conditions"

    def get_latest_status(self):
        latest = self._latest_from_today(self.get_status_today)

        status = GridStatus(
            time=latest["time"],
            status=latest["status"],
            reserves=None,
            iso=self,
            notes=latest["notes"],
        )
        return status

    def get_status_today(self):
        """Get status event for today"""
        d = self._today_from_historical(self.get_historical_status)
        return d

    @support_date_range(max_days_per_request=1)
    def get_historical_status(self, date):
        """Get status event for a date"""
        status_df = self._download_nyiso_archive(date, "RealTimeEvents")

        status_df = status_df.rename(
            columns={"Message": "Status"},
        )

        def _parse_status(row):
            STATE_CHANGE = "**State Change. System now operating in "

            row["Notes"] = None
            if row["Status"] == "Start of day system state is NORMAL":
                row["Notes"] = [row["Status"]]
                row["Status"] = "Normal"
            elif STATE_CHANGE in row["Status"]:
                row["Notes"] = [row["Status"]]

                row["Status"] = row["Status"][
                    row["Status"].index(STATE_CHANGE)
                    + len(STATE_CHANGE) : -len(" state.**")
                ].capitalize()

            return row

        status_df = status_df.apply(_parse_status, axis=1)
        return status_df

    def get_latest_fuel_mix(self):
        # note: this is simlar datastructure to pjm
        url = "https://www.nyiso.com/o/oasis-rest/oasis/currentfuel/line-current"
        data = self._get_json(url)
        mix_df = pd.DataFrame(data["data"])
        time_str = mix_df["timeStamp"].max()
        time = pd.Timestamp(time_str)
        mix_df = mix_df[mix_df["timeStamp"] == time_str].set_index("fuelCategory")[
            "genMWh"
        ]
        mix_dict = mix_df.to_dict()
        return FuelMix(time=time, mix=mix_dict, iso=self.name)

    def get_fuel_mix_today(self):
        "Get fuel mix for today in 5 minute intervals"
        return self._today_from_historical(self.get_historical_fuel_mix)

    @support_date_range(max_days_per_request=1)
    def get_historical_fuel_mix(self, date):
        mix_df = self._download_nyiso_archive(date, "rtfuelmix")
        mix_df = mix_df.pivot_table(
            index="Time",
            columns="Fuel Category",
            values="Gen MW",
            aggfunc="first",
        ).reset_index()

        return mix_df

    def get_latest_demand(self):
        return self._latest_from_today(self.get_demand_today)

    def get_demand_today(self):
        "Get demand for today in 5 minute intervals"
        d = self._today_from_historical(self.get_historical_demand)
        return d

    @support_date_range(max_days_per_request=1)
    def get_historical_demand(self, date):
        """Returns demand at a previous date in 5 minute intervals"""
        data = self._download_nyiso_archive(date, "pal")

        # drop NA loads
        data = data.dropna(subset=["Load"])

        # TODO demand by zone
        demand = data.groupby("Time")["Load"].sum().reset_index()

        demand = demand.rename(
            columns={"Load": "Demand"},
        )

        return demand

    def get_latest_supply(self):
        """Returns most recent data point for supply in MW

        Updates every 5 minutes
        """
        return self._latest_supply_from_fuel_mix()

    def get_supply_today(self):
        "Get supply for today in 5 minute intervals"
        return self._today_from_historical(self.get_historical_supply)

    def get_historical_supply(self, date):
        """Returns supply at a previous date in 5 minute intervals"""
        return self._supply_from_fuel_mix(date)

    def get_forecast_today(self):
        """Get load forecast for today in 1 hour intervals"""
        d = self._today_from_historical(self.get_historical_forecast)
        return d

    @support_date_range(max_days_per_request=1)
    def get_historical_forecast(self, date):
        """Get load forecast for a previous date in 1 hour intervals"""
        date = utils._handle_date(date, self.default_timezone)

        data = self._download_nyiso_archive(date, "isolf")

        data["Forecast Time"] = date

        data = data[["Forecast Time", "Time", "NYISO"]].rename(
            columns={"NYISO": "Load Forecast", "Time": "Time"},
        )

        return data

    def get_latest_lmp(self, market: str, locations: list = None):
        return self._latest_lmp_from_today(market=market, locations=locations)

    def get_lmp_today(
        self, market: str, locations: list = None, location_type: str = None
    ):
        "Get lmp for today"
        return self._today_from_historical(
<<<<<<< HEAD
            self.get_historical_lmp, market, locations, location_type
=======
            self.get_historical_lmp,
            market=market,
            locations=locations,
>>>>>>> 48a2eb9f
        )

    @support_date_range(max_days_per_request=1)
    def get_historical_lmp(
        self, date, market: str, locations: list = None, location_type: str = None
    ):
        """
        Supported Markets: REAL_TIME_5_MIN, DAY_AHEAD_5_MIN
        """
        if locations is None:
            locations = "ALL"

        if location_type is None:
            location_type = "zone"

        market = Markets(market)
        marketname = self._set_marketname(market)
        location_type = self._set_location_type(location_type)
        filename = marketname + f"_{location_type}"

        df = self._download_nyiso_archive(
            date,
            market_name=marketname,
            filename=filename,
        )

        columns = {
            "Name": "Location",
            "LBMP ($/MWHr)": "LMP",
            "Marginal Cost Losses ($/MWHr)": "Loss",
            "Marginal Cost Congestion ($/MWHr)": "Congestion",
        }

        df = df.rename(columns=columns)

        df["Energy"] = df["LMP"] - (df["Loss"] - df["Congestion"])
        df["Market"] = market.value
        df["Location Type"] = "Zone" if location_type is "zone" else "Generator"

        df = df[
            [
                "Time",
                "Market",
                "Location",
                "Location Type",
                "LMP",
                "Energy",
                "Congestion",
                "Loss",
            ]
        ]

        df = utils.filter_lmp_locations(df, locations)

        return df

    def _set_marketname(self, market: Markets) -> str:
        if market == Markets.REAL_TIME_5_MIN:
            marketname = "realtime"
        elif market == Markets.DAY_AHEAD_5_MIN:
            marketname = "damlbmp"
        else:
            raise RuntimeError("LMP Market is not supported")
        return marketname

    def _set_location_type(self, location_type: str) -> str:
        if location_type in ["zone", "zonal"]:
            return "zone"
        elif location_type in ["gen", "generator"]:
            return "gen"
        else:
            raise RuntimeError(f"{location_type} is not a valid location type")

    def _download_nyiso_archive(self, date, market_name, filename=None):

        if filename is None:
            filename = market_name

        date = isodata.utils._handle_date(date)
        month = date.strftime("%Y%m01")
        day = date.strftime("%Y%m%d")

        csv_filename = f"{day}{filename}.csv"
        csv_url = f"http://mis.nyiso.com/public/csv/{market_name}/{csv_filename}"
        zip_url = (
            f"http://mis.nyiso.com/public/csv/{market_name}/{month}{filename}_csv.zip"
        )

        # the last 7 days of file are hosted directly as csv
        try:
            df = pd.read_csv(csv_url)
        except:
            r = requests.get(zip_url)
            z = ZipFile(io.BytesIO(r.content))
            df = pd.read_csv(z.open(csv_filename))

        time_stamp_col = None

        if "Time Stamp" in df.columns:
            time_stamp_col = "Time Stamp"
        elif "Timestamp" in df.columns:
            time_stamp_col = "Timestamp"

        if time_stamp_col:
            df[time_stamp_col] = pd.to_datetime(df[time_stamp_col]).dt.tz_localize(
                self.default_timezone,
            )

            df = df.rename(columns={time_stamp_col: "Time"})

        return df


"""
pricing data

https://www.nyiso.com/en/energy-market-operational-data
"""<|MERGE_RESOLUTION|>--- conflicted
+++ resolved
@@ -160,13 +160,7 @@
     ):
         "Get lmp for today"
         return self._today_from_historical(
-<<<<<<< HEAD
             self.get_historical_lmp, market, locations, location_type
-=======
-            self.get_historical_lmp,
-            market=market,
-            locations=locations,
->>>>>>> 48a2eb9f
         )
 
     @support_date_range(max_days_per_request=1)
