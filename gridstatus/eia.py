--- conflicted
+++ resolved
@@ -649,7 +649,6 @@
 
         return df
 
-<<<<<<< HEAD
     def get_grid_monitor(self, area_id=None, area_type=None, verbose=False):
         """
         Retrieves grid monitor data including generation and emissions.
@@ -748,7 +747,7 @@
         df = pd.concat(all_grid_monitor.values(), ignore_index=True)
 
         return df
-=======
+
     def get_daily_spots_and_futures(self, verbose=False):
         """
         Retrieves daily spots and futures for select energy products.
@@ -977,7 +976,6 @@
             "coal_exports": coal_exports,
             "coke_exports": coke_exports,
         }
->>>>>>> 32fe684e
 
 
 def _handle_time(df, frequency="1h"):
