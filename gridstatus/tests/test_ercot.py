--- conflicted
+++ resolved
@@ -383,19 +383,6 @@
         assert df_dict is not None
 
     def test_get_sara(self):
-<<<<<<< HEAD
-        df = self.iso.get_sara()
-
-        days_ago_65 = pd.Timestamp.now(
-            tz=self.iso.default_timezone,
-        ).date() - pd.Timedelta(
-            days=65,
-        )
-
-        folder_name = f"disclosure_60d_{days_ago_65.strftime('%Y%m%d')}"
-
-        df.to_csv(f"{folder_name}/sara_units.csv", index=False)
-=======
         columns = [
             "Unit Name",
             "Generation Interconnection Project Code",
@@ -411,7 +398,6 @@
         df = self.iso.get_sara(verbose=True)
         assert df.shape[0] > 0
         assert df.columns.tolist() == columns
->>>>>>> 629d03ec
 
     def test_spp_real_time_parse_retry_file_name(self):
         docs = [
